import warnings
from pathlib import Path
from typing import Optional, Union

from attrs import define
from cogent3 import make_seq, make_table, open_
from cogent3.app import typing as c3_types
from cogent3.app.composable import LOADER, WRITER, define_app
from cogent3.app.data_store import (
    OVERWRITE,
    DataMember,
    DataStoreABC,
    DataStoreDirectory,
    Mode,
    get_unique_id,
)
<<<<<<< HEAD
from cogent3.format.fasta import seqs_to_fasta
=======
from cogent3.format.fasta import alignment_to_fasta
>>>>>>> 37d12f81
from cogent3.parse.fasta import MinimalFastaParser

from divergent import util as dv_utils
from divergent.data_store import HDF5DataStore
from divergent.record import SeqArray


def _label_func(label):
    return label.split()[0]


def _label_from_filename(path):
    return Path(path).stem.split(".")[0]


def load_tsv(path):
    with open_(path) as infile:
        data = infile.read().splitlines()
    header = data[0].strip().split("\t")
    data = [l.strip().split("\t") for l in data[1:]]
    return make_table(header, data=data)


@define_app(app_type=LOADER)
def load_bytes(path: c3_types.IdentifierType) -> bytes:
    path = Path(path)
    return path.read_bytes()


@define_app(app_type=LOADER)
def faster_load_fasta(path: c3_types.IdentifierType, label_func=_label_func) -> dict:
    with open_(path) as infile:
        result = {}
        for n, s in MinimalFastaParser(infile.read().splitlines()):
            n = label_func(n)
            if n in result and result[n] != s:
                warnings.warn(
                    f"duplicated seq label {n!r} in {path}, but different seqs",
                    UserWarning,
                )
            result[n] = s.replace("-", "")
        return result


@define
class filename_seqname:
    source: str
    name: str


def get_seq_identifiers(paths, label_func=_label_func) -> list[filename_seqname]:
    loader = faster_load_fasta(label_func=label_func)
    records = []
    for path in paths:
        seq_names = list(loader(path))
        records.extend(filename_seqname(str(path), n) for n in seq_names)
    return records


@define_app(app_type=LOADER)
class concat_seqs:
    def __init__(
        self,
        label_func: callable = _label_from_filename,
        max_length: int | None = None,
    ) -> None:
        self.label_func = label_func
        self.max_length = max_length
        self.loader = faster_load_fasta(label_func=label_func)

    def main(self, path: c3_types.IdentifierType) -> c3_types.SeqType:
        data = self.loader(path)
        seq = "-".join(data.values())

        if self.max_length:
            seq = seq[: self.max_length]

        return make_seq(seq, name=self.label_func(path), moltype="dna")


@define_app(app_type=LOADER)
class seqarray_from_fasta:
    def __init__(self, label_func=_label_func, max_length=None, moltype="dna") -> None:
        self.max_length = max_length
        self.loader = faster_load_fasta(label_func=label_func)
        self.moltype = moltype
        self.str2arr = dv_utils.str2arr(moltype=self.moltype)

    def main(
        self,
        identifier: filename_seqname | c3_types.IdentifierType,
    ) -> c3_types.SeqType:
        path = identifier.source if hasattr(identifier, "source") else identifier
        data = self.loader(path)
        if hasattr(identifier, "source"):
            name = identifier.name
            seq = data[name]
        else:
            name, seq = list(data.items())[0]

        if self.max_length:
            seq = seq[: self.max_length]
        return SeqArray(
            seqid=name,
            data=self.str2arr(seq),
            moltype=self.moltype,
            source=getattr(identifier, "source", identifier),
        )


@define_app(app_type=LOADER)
class dvgt_load_seqs:
    """Load and proprocess sequences from seq datastore"""

    def __init__(self, moltype: str = "dna"):
        """load fasta sequences from a data store

        Parameters
        ----------
        moltype
            molecular type

        Notes
        -----
        Assumes each fasta file contains a single sequence so only takes the first
        """
        self.moltype = moltype
        self.str2arr = dv_utils.str2arr(moltype=self.moltype)

    def main(self, data_member: DataMember) -> SeqArray:
        seq_path = Path(data_member.data_store.source) / data_member.unique_id

        with open_(seq_path) as infile:
            for _, seq in MinimalFastaParser(infile.read().splitlines()):
                seq.replace("-", "")

        return SeqArray(
            seqid=data_member.unique_id,
            data=self.str2arr(seq),
            moltype=self.moltype,
            source=data_member.data_store.source,
        )


@define_app(app_type=WRITER)
class dvgt_write_prepped_seqs:
    """Write preprocessed seqs to a dvgtseq datastore"""

    def __init__(
        self,
        dest: c3_types.IdentifierType,
        limit: int = None,
        id_from_source: callable = get_unique_id,
    ):
        self.dest = dest
        self.data_store = HDF5DataStore(self.dest, limit=limit)
        self.id_from_source = id_from_source

    def main(
        self,
        data: SeqArray,
        identifier: Optional[str] = None,
    ) -> c3_types.IdentifierType:
        unique_id = identifier or self.id_from_source(data.unique_id)
        return self.data_store.write(
            unique_id=unique_id,
            data=data.data,
            moltype=data.moltype,
            source=str(data.source),
        )


@define_app(app_type=WRITER)
class dvgt_write_seq_store:
    """Write a seq datastore with data from a single fasta file"""

    def __init__(
        self,
        dest: Optional[c3_types.IdentifierType] = None,
        limit: Optional[int] = None,
        mode: Union[str, Mode] = OVERWRITE,
    ):
        self.dest = dest
        self.limit = limit
        self.mode = mode
        self.loader = faster_load_fasta()

    def main(self, fasta_path: c3_types.IdentifierType) -> DataStoreABC:
        outpath = Path(self.dest) if self.dest else Path(fasta_path).with_suffix("")
        outpath.mkdir(parents=True, exist_ok=True)
        out_dstore = DataStoreDirectory(
            source=outpath,
            mode=self.mode,
            suffix=".fa",
            limit=self.limit,
        )

        seqs = self.loader(fasta_path)

        for seq_id, seq_data in seqs.items():
            fasta_seq_data = seqs_to_fasta({seq_id: seq_data}, block_size=80)
            out_dstore.write(unique_id=seq_id, data=fasta_seq_data)

        return out_dstore<|MERGE_RESOLUTION|>--- conflicted
+++ resolved
@@ -6,19 +6,9 @@
 from cogent3 import make_seq, make_table, open_
 from cogent3.app import typing as c3_types
 from cogent3.app.composable import LOADER, WRITER, define_app
-from cogent3.app.data_store import (
-    OVERWRITE,
-    DataMember,
-    DataStoreABC,
-    DataStoreDirectory,
-    Mode,
-    get_unique_id,
-)
-<<<<<<< HEAD
+from cogent3.app.data_store import (OVERWRITE, DataMember, DataStoreABC,
+                                    DataStoreDirectory, Mode, get_unique_id)
 from cogent3.format.fasta import seqs_to_fasta
-=======
-from cogent3.format.fasta import alignment_to_fasta
->>>>>>> 37d12f81
 from cogent3.parse.fasta import MinimalFastaParser
 
 from divergent import util as dv_utils
