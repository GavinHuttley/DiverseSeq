import heapq
import math
from collections.abc import Sequence
from typing import Literal, TypeAlias

import cogent3.app.typing as c3_types
import numba
import numpy as np
from cogent3.app.composable import define_app
from cogent3.evolve.fast_distance import DistanceMatrix
from rich.progress import Progress

from diverse_seq.record import (
    SeqArray,
    _get_canonical_states,
    make_kmerseq,
    seq_to_seqarray,
)

BottomSketch: TypeAlias = list[int]


@define_app
class dvs_dist:
    """Calculate pairwise kmer-based distances between sequences.
    Supported distances include mash distance, and euclidean distance
    based on kmer frequencies.
    """

    def __init__(
        self,
        distance_mode: Literal["mash", "euclidean"] = "mash",
        *,
        k: int = 12,
        sketch_size: int | None = 3000,
        moltype: str = "dna",
        mash_canonical_kmers: bool | None = None,
        show_progress: bool = False,
    ) -> None:
        """Initialise parameters for kmer distance calculation.

        Parameters
        ----------
        distance_mode
            mash distance or euclidean distance between kmer freqs
        k
            kmer size
        sketch_size
            size of sketches, by default None
        moltype
            moltype
        mash_canonical_kmers
            whether to use mash canonical kmers for mash distance
        show_progress
            whether to show progress bars

        Notes
        -----
        If mash_canonical_kmers is enabled when using the mash distance,
        kmers are considered identical to their reverse complement.

        References
        ----------
        .. [1] Ondov, B. D., Treangen, T. J., Melsted, P., Mallonee, A. B.,
           Bergman, N. H., Koren, S., & Phillippy, A. M. (2016).
           Mash: fast genome and metagenome distance estimation using MinHash.
           Genome biology, 17, 1-14.
        """
        if mash_canonical_kmers is None:
            mash_canonical_kmers = False

        if distance_mode not in ("mash", "euclidean"):
            msg = f"Unexpected distance {distance_mode!r}."
            raise ValueError(msg)

        if moltype not in ("dna", "rna") and mash_canonical_kmers:
            msg = "Canonical kmers only supported for dna sequences."
            raise ValueError(msg)

        if distance_mode == "mash" and sketch_size is None:
            msg = "Expected sketch size for mash distance measure."
            raise ValueError(msg)

        self._moltype = moltype
        self._k = k
        self._show_progress = show_progress

        self._s2a = seq_to_seqarray(moltype=moltype)
        if distance_mode == "mash":
            self._func = mash_distances
            kwargs = dict(
                k=self._k,
                sketch_size=sketch_size,
                num_states=len(_get_canonical_states(self._moltype)),
                mash_canonical=mash_canonical_kmers,
            )
        else:
            self._func = euclidean_distances
            kwargs = dict(k=self._k, moltype=self._moltype)
        self._func_kwargs = kwargs

    def main(
        self,
        seqs: c3_types.SeqsCollectionType,
    ) -> c3_types.PairwiseDistanceType:
        seqs = seqs.to_moltype(self._moltype)
        seq_arrays = [self._s2a(seqs.get_seq(name)) for name in seqs.names]  # pylint: disable=not-callable

        with Progress(disable=not self._show_progress) as progress:
            distances = self._func(
                seq_arrays,
                progress=progress,
                **self._func_kwargs,
            )

        return dists_to_distmatrix(distances, seqs.names)


def dists_to_distmatrix(
    distances: np.ndarray,
    names: Sequence[str],
) -> c3_types.PairwiseDistanceType:
    dist_dict = {}
    for i in range(1, len(distances)):
        for j in range(i):
            dist_dict[(names[i], names[j])] = distances[i, j]
    return DistanceMatrix(dist_dict)


def mash_distances(
    seq_arrays: list[SeqArray],
    k: int,
    sketch_size: int,
    num_states: int,
    *,
    mash_canonical: bool = False,
    progress: Progress | None = None,
) -> np.ndarray:
    """Calculates pairwise mash distances between sequences.

    Parameters
    ----------
    seq_arrays
        Sequence arrays.
    k
        kmer size.
    sketch_size
        sketch size.
    num_states
        number of states for each position.
    mash_canonical
        whether to use mash canonical representation of kmers,
        by default False
    progress
        progress bar, by default None

    Returns
    -------
    numpy.ndarray
        Pairwise mash distances between sequences.
    """

    if progress is None:
        progress = Progress(disable=True)

    seqs = [seq_array.data for seq_array in seq_arrays]

    sketches = mash_sketches(
        seqs,
        k,
        sketch_size,
        num_states,
        mash_canonical=mash_canonical,
        progress=progress,
    )

    distance_task = progress.add_task(
        "[green]Computing Pairwise Distances",
        total=len(sketches) * (len(sketches) - 1) // 2,
    )

    distances = np.zeros((len(sketches), len(sketches)))

    for i in range(1, len(sketches)):
        for j in range(i):
            distance = mash_distance(
                sketches[i],
                sketches[j],
                k,
                sketch_size,
            )
            distances[i, j] = distance
            distances[j, i] = distance

            progress.update(distance_task, advance=1)

    return distances


def mash_sketches(
    seq_arrays: Sequence[np.ndarray],
    k: int,
    sketch_size: int,
    num_states: int,
    *,
    mash_canonical: bool = False,
    progress: Progress | None = None,
) -> list[BottomSketch]:
    """Create sketch representations for a collection of sequence sequence arrays.

    Parameters
    ----------
    seq_arrays
        Sequence arrays.
    k
        kmer size.
    sketch_size
        sketch size.
    num_states
        number of states.
    mash_canonical
        whether to use mash canonical kmer representation, by default False
    progress
        progress bar, by default None
    Returns
    -------
    list[BottomSketch]
        Sketches for each sequence.
    """
    if progress is None:
        progress = Progress(disable=True)

    sketch_task = progress.add_task(
        "[green]Generating Sketches",
        total=len(seq_arrays),
    )

    bottom_sketches = [None for _ in range(len(seq_arrays))]

    # Compute sketches in serial
    for i, seq_array in enumerate(seq_arrays):
        bottom_sketches[i] = mash_sketch(
            seq_array,
            k,
            sketch_size,
            num_states,
            mash_canonical,
        )

        progress.update(sketch_task, advance=1)

    return bottom_sketches


@numba.njit
def mash_sketch(
    seq_array: np.ndarray,
    k: int,
    sketch_size: int,
    num_states: int,
    mash_canonical: bool,
) -> BottomSketch:
    """Find the mash sketch for a sequence array.

    Parameters
    ----------
    seq_array
        The sequence array to find the sketch for.
    k
        kmer size.
    sketch_size
        Size of the sketch.
    num_states
        Number of possible states (e.g. GCAT gives 4 for DNA).
    mash_canonical
        Whether to use the mash canonical representation of kmers.

    Returns
    -------
    BottomSketch
        The bottom sketch for the given sequence seq_array.
    """
    kmer_hashes = np.unique(get_kmer_hashes(seq_array, k, num_states, mash_canonical))

    heap = [0]
    heap.pop()

    for kmer_hash in kmer_hashes:
        if len(heap) < sketch_size:
            heapq.heappush(heap, -kmer_hash)
        else:
            heapq.heappushpop(heap, -kmer_hash)
    kmer_hashes = [-kmer_hash for kmer_hash in heap]
    kmer_hashes.sort()
    return kmer_hashes


@numba.njit
def get_kmer_hashes(
    seq: np.ndarray,
    k: int,
    num_states: int,
    *,
    mash_canonical: bool,
<<<<<<< HEAD
) -> np.ndarray:
=======
) -> list[int]:  # pragma: no cover
>>>>>>> e72811d1
    """Get the kmer hashes comprising a sequence.

    Parameters
    ----------
    seq
        A sequence.
    k
        kmer size.
    num_states
        Number of states allowed for sequence type.
    mash_canonical
        Whether to use the mash canonical representation of kmers.

    Returns
    -------
    set[int]
        kmer hashes for the sequence.
    """
    seq = seq.astype(np.int64)

    kmer_hashes = np.zeros(len(seq) - k + 1, dtype=np.int32)

    skip_until = 0
    for i in range(k):
        if seq[i] >= num_states:
            skip_until = i + 1

    kmer_index = 0
    for i in range(len(seq) - k + 1):
        if seq[i + k - 1] >= num_states:
            skip_until = i + k

        if i < skip_until:
            continue
        kmer_hashes[kmer_index] = hash_kmer(seq[i : i + k], mash_canonical)
        kmer_index += 1
    return kmer_hashes[:kmer_index]


@numba.njit
def murmurhash3_32(data: np.ndarray, seed: int = 0x9747B28C) -> int:  # pragma: no cover
    """MurmurHash3 32-bit implementation for an array of integers.

    Parameters
    ----------
    data : np.ndarray
        The input array to hash.
    seed : int
        A seed for the hash function.

    Returns
    -------
    int
        The computed hash value.
    """
    length = data.size
    h = seed ^ length

    for i in range(length):
        k = data[i]

        # Mix the hash
        k *= 0xCC9E2D51
        k = (k << 15) | (k >> (32 - 15))  # Rotate left
        k *= 0x1B873593

        h ^= k
        h = (h << 13) | (h >> (32 - 13))  # Rotate left
        h = h * 5 + 0xE6546B64

    h ^= h >> 16
    h *= 0x85EBCA6B
    h ^= h >> 13
    h *= 0xC2B2AE35
    h ^= h >> 16

    return h & 0xFFFFFFFF  # Return as 32-bit integer


@numba.njit
def hash_kmer(kmer: np.ndarray, mash_canonical: bool) -> int:  # pragma: no cover
    """Hash a kmer, optionally use the mash canonical representaiton.

    Parameters
    ----------
    kmer
        The kmer to hash.
    canonical
        Whether to use the mash canonical representation for a kmer.

    Returns
    -------
    int
        The has of a kmer.

    Notes
    -----
    Uses MurmurHash3 32-bit implementation.
    """
    smallest = kmer
    if mash_canonical:
        reverse = reverse_complement(kmer)
        for i in range(kmer.size):
            if kmer[i] < reverse[i]:
                break
            if kmer[i] > reverse[i]:
                smallest = reverse
                break

    return murmurhash3_32(smallest)


@numba.njit
def reverse_complement(kmer: np.ndarray) -> np.ndarray:  # pragma: no cover
    """Take the reverse complement of a kmer.

    Assumes cogent3 DNA/RNA sequences (numerical
    representation for complement offset by 2
    from original).

    Parameters
    ----------
    kmer
        The kmer to attain the reverse complement of

    Returns
    -------
    numpy.ndarray
        The reverse complement of a kmer.
    """
    # 0123 TCAG
    # 3->1, 1->3, 2->0, 0->2
    return ((kmer + 2) % 4)[::-1]


def mash_distance(
    left_sketch: BottomSketch,
    right_sketch: BottomSketch,
    k: int,
    sketch_size: int,
) -> float:
    """Compute the mash distance between two sketches.

    Parameters
    ----------
    left_sketch
        A sketch for comparison.
    right_sketch
        A sketch for comparison.
    k
        kmer size.
    sketch_size
        Size of the sketches.

    Returns
    -------
    float
        The mash distance between two sketches.
    """
    # Following the source code implementation
    intersection_size = 0
    union_size = 0

    left_index = 0
    right_index = 0
    while (
        union_size < sketch_size
        and left_index < len(left_sketch)
        and right_index < len(right_sketch)
    ):
        left, right = left_sketch[left_index], right_sketch[right_index]
        if left < right:
            left_index += 1
        elif right < left:
            right_index += 1
        else:
            left_index += 1
            right_index += 1
            intersection_size += 1
        union_size += 1

    if union_size < sketch_size:
        if left_index < len(left_sketch):
            union_size += len(left_sketch) - left_index
        if right_index < len(right_sketch):
            union_size += len(right_sketch) - right_index
        union_size = min(union_size, sketch_size)

    jaccard = intersection_size / union_size
    if intersection_size == union_size:
        return 0.0
    if intersection_size == 0:
        return 1.0
    distance = -math.log(2 * jaccard / (1.0 + jaccard)) / k
    if distance > 1:
        distance = 1.0
    return distance


def euclidean_distances(
    seq_arrays: Sequence[SeqArray],
    k: int,
    moltype: str,
    *,
    progress: Progress | None = None,
) -> np.ndarray:
    """Calculates pairwise euclidean distances between sequences.

    Parameters
    ----------
    seqs
        Sequences for pairwise distance calculation.
    progress
        Progress bar, by default None

    Returns
    -------
    np.ndarray
        Pairwise euclidean distances between sequences.
    """
    if progress is None:
        progress = Progress(disable=True)

    kmer_seqs = [
        make_kmerseq(
            seq,
            dtype=np.min_scalar_type(len(_get_canonical_states(moltype)) ** k),
            k=k,
            moltype=moltype,
        )
        for seq in seq_arrays
    ]

    distances = np.zeros((len(kmer_seqs), len(kmer_seqs)))

    distance_task = progress.add_task(
        "[green]Computing Pairwise Distances",
        total=len(kmer_seqs) * (len(kmer_seqs) - 1) // 2,
    )

    for i, kmer_seq_i in enumerate(kmer_seqs):
        freq_i = np.array(kmer_seq_i.kfreqs)
        for j in range(i + 1, len(kmer_seqs)):
            freq_j = np.array(kmer_seqs[j].kfreqs)

            distance = euclidean_distance(freq_i, freq_j)
            distances[i, j] = distance
            distances[j, i] = distance

            progress.update(distance_task, advance=1)

    return distances


def euclidean_distance(freq_1: np.ndarray, freq_2: np.ndarray) -> np.ndarray:
    return np.linalg.norm(freq_1 - freq_2)<|MERGE_RESOLUTION|>--- conflicted
+++ resolved
@@ -302,11 +302,7 @@
     num_states: int,
     *,
     mash_canonical: bool,
-<<<<<<< HEAD
 ) -> np.ndarray:
-=======
-) -> list[int]:  # pragma: no cover
->>>>>>> e72811d1
     """Get the kmer hashes comprising a sequence.
 
     Parameters
