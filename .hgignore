--- conflicted
+++ resolved
@@ -36,9 +36,5 @@
 working/*
 .ruff_cache/*
 manuscript/*
-<<<<<<< HEAD
 paper/*
-=======
-paper/*
-jats/*
->>>>>>> 99e1d57a
+jats/*